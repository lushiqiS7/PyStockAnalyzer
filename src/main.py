--- conflicted
+++ resolved
@@ -189,18 +189,6 @@
         Access the interface at http://localhost:5000 or your machine's IP address.
     """
     try:
-<<<<<<< HEAD
-        import sys
-        import os
-        sys.path.append(os.path.join(os.path.dirname(__file__), '..', 'webapp'))
-        from app import app
-        print("Starting web server...")
-        print("Open: http://localhost:5000")
-        print("Press Ctrl+C to stop the server")
-        #set use_reloader=True for development, False for production
-        app.run(debug=True, use_reloader=True, host='0.0.0.0', port=5000)
-        print("\nWeb server stopped. Returning to main menu...")
-=======
         print("🌐 Starting Web Interface...")
         print("   Initializing Flask web server...")
         
@@ -224,7 +212,6 @@
         # use_reloader=False prevents conflicts with the main menu system
         app.run(debug=True, use_reloader=False, host='0.0.0.0', port=5000)
         
->>>>>>> 3a2362e2
     except ImportError as e:
         print(f"❌ Web interface not available: {e}")
         print("\n🔧 Setup Requirements:")
