<<<<<<< HEAD
from flask import Flask, render_template, request, jsonify, Response, render_template_string, redirect, url_for
=======

"""
Flask Web Application for PyStock Analyzer.

This module provides a comprehensive web-based interface for stock market analysis
using Flask. It offers browser-based access to all PyStock Analyzer functionality
including single stock analysis, multi-stock comparison, and interactive charting.

Features:
- RESTful API endpoints for real-time data
- Interactive web forms for analysis parameters
- Responsive HTML templates with Bootstrap styling
- Multi-stock comparison capabilities
- Data export functionality (CSV)
- Real-time chart visualization with Chart.js
- Error handling and user feedback
- Mobile-responsive design

Routes:
- / : Main analysis interface
- /analyze : Single stock analysis
- /analyze_or_compare : Multi-stock analysis and comparison
- /api/stock_data : JSON API for real-time data
- /export : CSV data export
- /refresh : Data refresh and re-analysis

Dependencies:
- Flask: Web framework
- pandas: Data manipulation
- Custom PyStock Analyzer modules for calculations
"""

from flask import Flask, render_template, request, jsonify, Response
>>>>>>> 3a2362e2
import sys
import os
from datetime import datetime
import pandas as pd

# Add src directory to Python path for module imports
sys.path.append(os.path.join(os.path.dirname(__file__), '..', 'src'))

# Import analysis modules with error handling
try:
    from data_loader import fetch_stock_data
    from calculations import (calculate_sma, identify_runs, calculate_daily_returns, 
                             calculate_rsi, calculate_bollinger_bands, identify_run_periods)
    from advanced_calculations import calculate_max_profit
    from compare_logic import do_compare_logic, choose_best_stock, score_stock
    ANALYSIS_AVAILABLE = True
    print("✅ All analysis modules loaded successfully.")
except ImportError as e:
    print(f"❌ Analysis modules not available: {e}")
    print("   Web interface will run in limited mode.")
    ANALYSIS_AVAILABLE = False

# Initialize Flask application
app = Flask(__name__)

@app.route('/')
def index():
    """
    Main application page with stock analysis interface.
    
    This route serves the primary user interface where users can input
    stock tickers, select analysis parameters, and choose between single
    stock analysis or multi-stock comparison modes.
    
    Returns:
        Rendered HTML template with analysis form and interface controls.
    """
    return render_template('index.html', analysis_available=ANALYSIS_AVAILABLE)


@app.route('/api/stock_data')
def api_stock_data():
    """
    RESTful API endpoint for real-time stock data retrieval.
    
    This endpoint provides JSON-formatted stock data including prices,
    technical indicators, and volume information. It's designed for
    AJAX calls and real-time chart updates.
    
    Query Parameters:
        ticker (str): Stock ticker symbol (default: 'AAPL')
        period (str): Time period for data (default: '6mo')
        sma_window (int): SMA calculation window (default: 10)
    
    Returns:
        JSON response containing:
        - dates: Array of date strings
        - prices: Array of closing prices
        - sma: Array of SMA values
        - rsi: Array of RSI values  
        - volume: Array of volume data
        - current_price: Latest closing price
        
    Example:
        GET /api/stock_data?ticker=AAPL&period=6mo&sma_window=20
    """
    if not ANALYSIS_AVAILABLE:
        return jsonify({'error': 'Analysis modules not available'}), 503
        
    # Extract query parameters with defaults
    ticker = request.args.get('ticker', 'AAPL').upper()
    period = request.args.get('period', '6mo')
    sma_window = int(request.args.get('sma_window', '10'))
    
    try:
        # Fetch stock data
        stock_data = fetch_stock_data(ticker, period)
        if stock_data is None or stock_data.empty:
            return jsonify({'error': 'No data available for the specified ticker'}), 400
        
        # Calculate technical indicators
        sma = calculate_sma(stock_data, sma_window)
        rsi = calculate_rsi(stock_data, 14)
        
        # Prepare chart-ready data structure
        chart_data = {
            'dates': [d.strftime('%Y-%m-%d') for d in stock_data.index],
            'prices': stock_data['Close'].round(2).tolist(),
            'sma': sma.round(2).where(pd.notnull(sma), None).tolist(),
            'rsi': rsi.round(2).where(pd.notnull(rsi), None).tolist(),
            'volume': stock_data['Volume'].astype(int).tolist(),
            'current_price': round(stock_data['Close'].iloc[-1], 2)
        }
        
        return jsonify(chart_data)
        
    except Exception as e:
        return jsonify({'error': f'Data processing error: {str(e)}'}), 500

@app.route('/analyze_or_compare', methods=['POST'])
def analyze_or_compare():
<<<<<<< HEAD
    mode = request.form.get('mode', 'single')
    tickers_raw = request.form.get('tickers')
    if not tickers_raw:
        return "No tickers provided", 400
    tickers = [t.strip().upper() for t in tickers_raw.split(',') if t.strip()]
    period = request.form.get('period', '6mo')
    sma_window = int(request.form.get('sma_window', '10'))

    if mode == 'compare' and len(tickers) > 1:
        # do compare logic
        all_results, all_charts = do_compare_logic(tickers, period, sma_window)
        analysis_date = datetime.now().strftime('%Y-%m-%d %H:%M:%S')
        best_stock = choose_best_stock(all_results)
        recommended_ticker = best_stock["ticker"] if best_stock else None

        return render_template(
            'compare_results.html',
            all_results=all_results,
            all_charts=all_charts,
            analysis_date=analysis_date,
            sma_window=sma_window,
            period=period,
            recommendation_reason="best overall score across return, risk, and RSI indicators",
            best_score=best_stock["score"] if best_stock else None,
            recommended_ticker=recommended_ticker
        )
    else:
        # assume single or fallback
        return analyze_stock()
=======
    """
    Unified route for both single stock analysis and multi-stock comparison.
    
    This route determines the analysis mode based on form data and routes
    to appropriate analysis functions. It supports both single stock
    analysis and comprehensive multi-stock comparison with ranking.
>>>>>>> 3a2362e2
    
    Form Parameters:
        mode (str): 'single' or 'compare' analysis mode
        tickers (str): Comma-separated list of stock ticker symbols
        period (str): Time period for analysis
        sma_window (int): Simple Moving Average window size
        
    Returns:
        Rendered template with analysis results or comparison data.
        
    Modes:
        - compare: Multi-stock analysis with ranking and scoring
        - single: Individual stock analysis (fallback for any other mode)
    """
    if not ANALYSIS_AVAILABLE:
        return render_template('error.html', 
                             error="Analysis modules not available. Please check your installation.")
    
    try:
        # Extract form parameters
        mode = request.form.get('mode', 'single')
        tickers_raw = request.form.get('tickers', '').strip()
        
        if not tickers_raw:
            return render_template('error.html', error="No ticker symbols provided.")
        
        # Parse ticker list
        tickers = [t.strip().upper() for t in tickers_raw.split(',') if t.strip()]
        period = request.form.get('period', '6mo')
        sma_window = int(request.form.get('sma_window', '10'))

        # Route based on mode and ticker count
        if mode == 'compare' and len(tickers) > 1:
            # =============== MULTI-STOCK COMPARISON MODE ===============
            print(f"🔍 Performing comparison analysis for: {', '.join(tickers)}")
            
            # Execute comprehensive comparison analysis
            all_results, all_charts = do_compare_logic(tickers, period, sma_window)
            
            if not all_results:
                return render_template('error.html', 
                                     error="No valid data found for any of the provided tickers.")
            
            # Determine best investment recommendation
            best_stock = choose_best_stock(all_results)
            analysis_date = datetime.now().strftime('%Y-%m-%d %H:%M:%S')
            
            return render_template(
                'compare_results.html',
                all_results=all_results,
                all_charts=all_charts,
                analysis_date=analysis_date,
                recommendation_reason="Highest overall score based on return, risk, and technical indicators",
                best_score=best_stock["score"] if best_stock else None,
                recommended_ticker=best_stock["ticker"] if best_stock else None
            )
        else:
            # =============== SINGLE STOCK ANALYSIS MODE ===============
            # Fallback to single stock analysis or when only one ticker provided
            return analyze_stock()
    
    except Exception as e:
        return render_template('error.html', 
                             error=f"Analysis routing error: {str(e)}")


@app.route('/analyze', methods=['POST'])
def analyze_stock():
    """
    Comprehensive single stock analysis endpoint.
    
    This function performs detailed analysis of a single stock including
    all technical indicators, performance metrics, trend analysis, and
    risk assessment. Results are formatted for web display with
    interactive charts and detailed insights.
    
    Form Parameters:
        tickers (str): Single ticker symbol or first from comma-separated list
        period (str): Analysis time period
        sma_window (int): Simple Moving Average window
        
    Returns:
        Rendered results template with comprehensive analysis data and charts.
        
    Analysis Includes:
        - Price performance and percentage changes
        - Technical indicators (SMA, RSI, Bollinger Bands)
        - Trend run analysis with highlighting
        - Volatility and risk metrics
        - Maximum profit calculations
        - Interactive chart data preparation
    """
    if not ANALYSIS_AVAILABLE:
        return render_template('error.html', 
                             error="Analysis modules not available. Please check your installation.")
    
    try:
        # =============== INPUT PROCESSING ===============
        tickers_input = request.form.get('tickers', '').strip()
        if not tickers_input:
            return render_template('error.html', error="No ticker symbol provided.")
        
        # Extract first ticker for single analysis
        tickers = [t.strip().upper() for t in tickers_input.split(',') if t.strip()]
        ticker = tickers[0]  # Use first ticker for single analysis
        
        period = request.form.get('period', '6mo')
        sma_window = int(request.form.get('sma_window', '10'))

        print(f"📊 Analyzing {ticker} over {period} period with SMA({sma_window})")

        # =============== DATA FETCHING ===============
        stock_data = fetch_stock_data(ticker, period)
        if stock_data is None or stock_data.empty:
            return render_template('error.html', 
                                 error=f"No data available for ticker {ticker}. Please verify the symbol is correct.")
        
        # =============== TECHNICAL CALCULATIONS ===============
        # Core technical indicators
        sma = calculate_sma(stock_data, sma_window)
        runs_data = identify_runs(stock_data)
        returns = calculate_daily_returns(stock_data)
        max_profit = calculate_max_profit(stock_data['Close'].tolist())
        rsi = calculate_rsi(stock_data, 14)
        upper_band, middle_band, lower_band = calculate_bollinger_bands(stock_data, 20, 2)
        
        # =============== RESULTS COMPILATION ===============
        # Compile comprehensive analysis results
        results = {
            'ticker': ticker,
            'period': period,
            'sma_window': sma_window,
            'sma_current': round(sma.iloc[-1], 2) if not pd.isna(sma.iloc[-1]) else 'N/A',
            'up_days': runs_data['total_up_days'],
            'down_days': runs_data['total_down_days'],
            'longest_up_streak': runs_data['longest_up_streak'],
            'longest_down_streak': runs_data['longest_down_streak'],
            'avg_return': round(returns.mean(), 4),
            'volatility': round(returns.std(), 4),
            'max_profit': round(max_profit, 2),
            'rsi_current': round(rsi.iloc[-1], 2) if not pd.isna(rsi.iloc[-1]) else 'N/A',
            'rsi_min': round(rsi.min(), 2) if not pd.isna(rsi.min()) else 'N/A',
            'rsi_max': round(rsi.max(), 2) if not pd.isna(rsi.max()) else 'N/A',
            'current_price': round(stock_data['Close'].iloc[-1], 2),
            'start_price': round(stock_data['Close'].iloc[0], 2),
            'total_change': round(((stock_data['Close'].iloc[-1] / stock_data['Close'].iloc[0]) - 1) * 100, 2),
            'analysis_date': datetime.now().strftime("%Y-%m-%d %H:%M:%S"),
            'data_points': len(stock_data)
        }
        
        # =============== RSI INTERPRETATION ===============
        if results['rsi_current'] != 'N/A':
            if results['rsi_current'] > 70:
                results['rsi_status'] = 'Overbought'
            elif results['rsi_current'] < 30:
                results['rsi_status'] = 'Oversold'
            else:
                results['rsi_status'] = 'Neutral'
        else:
            results['rsi_status'] = 'N/A'
        
        # =============== TREND RUN ANALYSIS ===============
        # Get run periods for chart highlighting
        run_periods = identify_run_periods(stock_data)
        
        # Format run periods for visualization (only significant runs)
        run_highlights = []
        for run in run_periods:
            if run['length'] >= 2:  # Only highlight runs of 2+ days to reduce clutter
                run_highlights.append({
                    'start': run['start_date'].strftime('%Y-%m-%d'),
                    'end': run['end_date'].strftime('%Y-%m-%d'),
                    'direction': 'up' if run['direction'] == 1 else 'down',
                    'length': run['length']
                })
        
        # =============== CHART DATA PREPARATION ===============
        # Prepare comprehensive chart data for visualization
        chart_data = {
            'dates': [d.strftime('%Y-%m-%d') for d in stock_data.index],
            'prices': stock_data['Close'].round(2).tolist(),
            'sma': sma.round(2).where(pd.notnull(sma), None).tolist(),
            'rsi': rsi.round(2).where(pd.notnull(rsi), None).tolist(),
            'volume': stock_data['Volume'].astype(int).tolist(),
            'runs': run_highlights
        }

        # =============== TEMPLATE RENDERING ===============
        return render_template("results.html", results=results, chart_data=chart_data)

    except Exception as e:
        return render_template('error.html', 
                             error=f"Analysis error: {str(e)}")
    


@app.route('/export')
def export_results():
    """
    Export stock analysis data as downloadable CSV file.
    
    This endpoint generates a CSV file containing comprehensive stock data
    including historical prices, volumes, and calculated technical indicators.
    The file is returned as a downloadable attachment with appropriate headers.
    
    Query Parameters:
        ticker (str): Stock ticker symbol (default: 'AAPL')
        period (str): Analysis time period (default: '6mo')
        sma_window (int): Simple Moving Average window (default: '10')
        
    Returns:
        Response: CSV file download with content-disposition headers
        - Includes: Date, Open, High, Low, Close, Volume, SMA
        - Format: CSV with proper headers and date index
        - Filename: {ticker}_analysis.csv
        
    Error Responses:
        503: Analysis modules not available
        400: No data available for the specified ticker
        500: Processing error with details
    """
    if not ANALYSIS_AVAILABLE:
        return "Export not available", 503

    try:
        # =============== PARAMETER EXTRACTION ===============
        ticker = request.args.get('ticker', 'AAPL').upper()
        period = request.args.get('period', '6mo')
        sma_window = int(request.args.get('sma_window', '10'))

        print(f"📄 Exporting data for {ticker} ({period}) with SMA({sma_window})")

        # =============== DATA FETCHING ===============
        stock_data = fetch_stock_data(ticker, period)
        if stock_data is None or stock_data.empty:
            return "No data available for export", 400

        # =============== TECHNICAL INDICATOR ADDITION ===============
        # Add Simple Moving Average to export data
        stock_data['SMA'] = calculate_sma(stock_data, sma_window)

        # =============== CSV GENERATION ===============
        # Convert DataFrame to CSV format with date index
        csv_data = stock_data.to_csv(index=True)

        # =============== FILE RESPONSE ===============
        return Response(
            csv_data,
            mimetype='text/csv',
            headers={
                "Content-Disposition": f"attachment;filename={ticker}_analysis.csv"
            }
        )
    except Exception as e:
        return f"Export error: {str(e)}", 500

@app.errorhandler(404)
def not_found(error):
    """
    Handle 404 Not Found errors with user-friendly error page.
    
    This error handler catches all 404 errors throughout the application
    and returns a consistent error page instead of Flask's default 404 page.
    
    Args:
        error: The 404 error object from Flask
        
    Returns:
        tuple: (rendered error template, 404 status code)
    """
    return render_template('error.html', error="Page not found"), 404


@app.errorhandler(500)
def internal_error(error):
    """
    Handle 500 Internal Server errors with user-friendly error page.
    
    This error handler catches all unhandled server errors and returns
    a consistent error page with appropriate messaging for users.
    
    Args:
        error: The 500 error object from Flask
        
    Returns:
        tuple: (rendered error template, 500 status code)
    """
    return render_template('error.html', error="Internal server error"), 500

<<<<<<< HEAD
    
=======
@app.route('/refresh', methods=['POST'])
def refresh_data():
    """
    Refresh stock data and re-analyze with updated information.
    
    This endpoint allows users to refresh their analysis with the latest
    stock data without manually re-entering all parameters. It preserves
    the current analysis settings and fetches fresh data from the API.
    
    Form Parameters:
        tickers (str): Ticker symbol(s) to refresh
        period (str): Time period for analysis
        sma_window (int): Simple Moving Average window size
        
    Returns:
        Rendered results template with refreshed analysis data
        
    Note:
        This function reuses the analyze_stock() logic to maintain
        consistency in analysis processing and output formatting.
    """
    if not ANALYSIS_AVAILABLE:
        return render_template('error.html', 
                             error="Analysis modules not available. Please check your installation.")
    
    try:
        # =============== PARAMETER EXTRACTION ===============
        tickers_input = request.form.get('tickers')
        period = request.form.get('period', '6mo')
        sma_window = int(request.form.get('sma_window', '10'))
        
        print(f"🔄 Refreshing analysis for {tickers_input} ({period})")
        
        # =============== FORM RECONSTRUCTION ===============
        # Reconstruct form data to reuse analyze_stock logic
        # This ensures consistent processing and error handling
        request.form = request.form.copy()
        request.form['tickers'] = tickers_input
        request.form['period'] = period
        request.form['sma_window'] = sma_window
        
        # =============== ANALYSIS DELEGATION ===============
        return analyze_stock()
        
    except Exception as e:
        return render_template('error.html', 
                             error=f"Refresh error: {str(e)}")

>>>>>>> 3a2362e2
if __name__ == '__main__':
    """
    Flask application entry point for development server.
    
    This section runs when the script is executed directly (not imported).
    It starts the Flask development server with appropriate configuration
    for local development and testing.
    
    Server Configuration:
        - Debug Mode: Enabled for development (auto-reload on changes)
        - Host: 0.0.0.0 (accessible from network, not just localhost)
        - Port: 5000 (standard Flask development port)
        - URL: http://localhost:5000 or http://[your-ip]:5000
        
    Startup Checks:
        - Verifies analysis module availability
        - Displays appropriate warnings if modules missing
        - Provides clear startup instructions and URL
        
    Production Note:
        For production deployment, use a proper WSGI server like
        Gunicorn or uWSGI instead of the Flask development server.
    """
    print("🚀 Starting PyStock Analyzer Web Server...")
    print("=" * 50)
    
    # =============== MODULE AVAILABILITY CHECK ===============
    if not ANALYSIS_AVAILABLE:
        print("⚠️  WARNING: Analysis modules not available!")
        print("   Web interface will run in limited mode.")
        print("   Please check your installation and dependencies.")
    else:
        print("✅ All analysis modules loaded successfully")
    
    # =============== SERVER STARTUP INFORMATION ===============
    print("🌐 Server Configuration:")
    print("   URL: http://localhost:5000")
    print("   Network Access: http://[your-ip]:5000")
    print("   Debug Mode: Enabled")
    print("=" * 50)
    print("📋 Available Endpoints:")
    print("   /          - Main analysis interface")
    print("   /compare   - Multi-stock comparison")
    print("   /export    - CSV data export")
    print("   /api/...   - Real-time API endpoints")
    print("=" * 50)
    print("🛑 Press Ctrl+C to stop the server")
    print()
    
    # =============== FLASK SERVER STARTUP ===============
    app.run(debug=True, host='0.0.0.0', port=5000)<|MERGE_RESOLUTION|>--- conflicted
+++ resolved
@@ -1,6 +1,3 @@
-<<<<<<< HEAD
-from flask import Flask, render_template, request, jsonify, Response, render_template_string, redirect, url_for
-=======
 
 """
 Flask Web Application for PyStock Analyzer.
@@ -34,7 +31,6 @@
 """
 
 from flask import Flask, render_template, request, jsonify, Response
->>>>>>> 3a2362e2
 import sys
 import os
 from datetime import datetime
@@ -136,44 +132,12 @@
 
 @app.route('/analyze_or_compare', methods=['POST'])
 def analyze_or_compare():
-<<<<<<< HEAD
-    mode = request.form.get('mode', 'single')
-    tickers_raw = request.form.get('tickers')
-    if not tickers_raw:
-        return "No tickers provided", 400
-    tickers = [t.strip().upper() for t in tickers_raw.split(',') if t.strip()]
-    period = request.form.get('period', '6mo')
-    sma_window = int(request.form.get('sma_window', '10'))
-
-    if mode == 'compare' and len(tickers) > 1:
-        # do compare logic
-        all_results, all_charts = do_compare_logic(tickers, period, sma_window)
-        analysis_date = datetime.now().strftime('%Y-%m-%d %H:%M:%S')
-        best_stock = choose_best_stock(all_results)
-        recommended_ticker = best_stock["ticker"] if best_stock else None
-
-        return render_template(
-            'compare_results.html',
-            all_results=all_results,
-            all_charts=all_charts,
-            analysis_date=analysis_date,
-            sma_window=sma_window,
-            period=period,
-            recommendation_reason="best overall score across return, risk, and RSI indicators",
-            best_score=best_stock["score"] if best_stock else None,
-            recommended_ticker=recommended_ticker
-        )
-    else:
-        # assume single or fallback
-        return analyze_stock()
-=======
     """
     Unified route for both single stock analysis and multi-stock comparison.
     
     This route determines the analysis mode based on form data and routes
     to appropriate analysis functions. It supports both single stock
     analysis and comprehensive multi-stock comparison with ranking.
->>>>>>> 3a2362e2
     
     Form Parameters:
         mode (str): 'single' or 'compare' analysis mode
@@ -463,9 +427,6 @@
     """
     return render_template('error.html', error="Internal server error"), 500
 
-<<<<<<< HEAD
-    
-=======
 @app.route('/refresh', methods=['POST'])
 def refresh_data():
     """
@@ -514,7 +475,6 @@
         return render_template('error.html', 
                              error=f"Refresh error: {str(e)}")
 
->>>>>>> 3a2362e2
 if __name__ == '__main__':
     """
     Flask application entry point for development server.
